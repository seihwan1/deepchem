import deepchem as dc
import numpy as np
import random
import tensorflow as tf
import json
import time
import copy

from deepchem.models.tensorgraph.layers import Flatten, Dense, SoftMax, \
    Variable, \
    Feature, Layer, Add, BatchNorm, Conv2D, Squeeze
from deepchem.rl.a3c import _Worker


class TicTacToeEnvironment(dc.rl.Environment):
    X = np.array([1.0, 0.0])
    O = np.array([0.0, 1.0])
    EMPTY = np.array([0.0, 0.0])

    ILLEGAL_MOVE_PENALTY = -3.0
    LOSS_PENALTY = -3.0
    NOT_LOSS = 0.1
    DRAW_REWARD = 5.0
    WIN_REWARD = 10.0

    def __init__(self):
        super().__init__([(3, 3, 2)], 9)
        self.reset()

    def reset(self):
        self._terminated = False
        self._state = [np.zeros(shape=(3, 3, 2), dtype=np.float32)]

        # Randomize who goes first
        if random.randint(0, 1) == 1:
            move = self.get_O_move()
            self._state[0][move[0]][move[1]] = TicTacToeEnvironment.O

    def step(self, action):
        self._state = copy.deepcopy(self._state)
        row = action // 3
        col = action % 3

        # Illegal move -- the square is not empty
        if not np.all(self._state[0][row][col] == TicTacToeEnvironment.EMPTY):
            self._terminated = True
            return TicTacToeEnvironment.ILLEGAL_MOVE_PENALTY

        # Move X
        self._state[0][row][col] = TicTacToeEnvironment.X

        # Did X Win
        if self.check_winner(TicTacToeEnvironment.X):
            self._terminated = True
            return TicTacToeEnvironment.WIN_REWARD

        if self.game_over():
            self._terminated = True
            return TicTacToeEnvironment.DRAW_REWARD

        move = self.get_O_move()
        self._state[0][move[0]][move[1]] = TicTacToeEnvironment.O

        # Did O Win
        if self.check_winner(TicTacToeEnvironment.O):
            self._terminated = True
            return TicTacToeEnvironment.LOSS_PENALTY

        if self.game_over():
            self._terminated = True
            return TicTacToeEnvironment.DRAW_REWARD
        return TicTacToeEnvironment.NOT_LOSS

    def get_O_move(self):
        empty_squares = []
        for row in range(3):
            for col in range(3):
                if np.all(self._state[0][row][col] == TicTacToeEnvironment.EMPTY):
                    empty_squares.append((row, col))
        return random.choice(empty_squares)

    def check_winner(self, player):
        for i in range(3):
            row = np.sum(self._state[0][i][:], axis=0)
            if np.all(row == player * 3):
                return True
            col = np.sum(self._state[0][:][i], axis=0)
            if np.all(col == player * 3):
                return True

        diag1 = self._state[0][0][0] + self._state[0][1][1] + self._state[0][2][2]
        if np.all(diag1 == player * 3):
            return True
        diag2 = self._state[0][0][2] + self._state[0][1][1] + self._state[0][2][0]
        if np.all(diag2 == player * 3):
            return True
        return False

    def game_over(self):
        s = set()
        for i in range(3):
            for j in range(3):
                if np.all(self._state[0][i][j] == TicTacToeEnvironment.EMPTY):
                    return False
        return True

    def display(self):
        state = self._state[0]
        s = ""
        for row in range(3):
            for col in range(3):
                if np.all(state[row][col] == TicTacToeEnvironment.EMPTY):
                    s += "_"
                if np.all(state[row][col] == TicTacToeEnvironment.X):
                    s += "X"
                if np.all(state[row][col] == TicTacToeEnvironment.O):
                    s += "O"
            s += "\n"
        return s


class TicTacToePolicy(dc.rl.Policy):
    def create_layers(self, state, **kwargs):
        d1 = Flatten(in_layers=state)
        d2 = Dense(
            in_layers=[d1],
            activation_fn=tf.nn.relu,
            normalizer_fn=tf.nn.l2_normalize,
            normalizer_params={"dim": 1},
            out_channels=64)
        d3 = Dense(
            in_layers=[d2],
            activation_fn=tf.nn.relu,
            normalizer_fn=tf.nn.l2_normalize,
            normalizer_params={"dim": 1},
            out_channels=32)
        d4 = Dense(
            in_layers=[d3],
            activation_fn=tf.nn.relu,
            normalizer_fn=tf.nn.l2_normalize,
            normalizer_params={"dim": 1},
            out_channels=16)
        d4 = BatchNorm(in_layers=[d4])
        d5 = Dense(in_layers=[d4], activation_fn=None, out_channels=9)
        value = Dense(in_layers=[d4], activation_fn=None, out_channels=1)
        value = Squeeze(squeeze_dims=1, in_layers=[value])
        probs = SoftMax(in_layers=[d5])
        return {'action_prob': probs, 'value': value}


def eval_tic_tac_toe(value_weight, games=10 ** 4, rollouts=10 ** 5):
    """
    Returns the average reward over 1k games after 10k rollouts
    :param value_weight:
    :return:
    """
    env = TicTacToeEnvironment()
    policy = TicTacToePolicy()
    a3c = dc.rl.A3C(env, policy, entropy_weight=0.01, value_weight=value_weight)
    a3c.optimizer = dc.models.tensorgraph.TFWrapper(
        tf.train.AdamOptimizer, learning_rate=0.01)
    avg_rewards = []
    for j in range(10):
        a3c.fit(rollouts)
        rewards = []
        for i in range(games):
            env.reset()
            reward = -float('inf')
            while not env._terminated:
                action = a3c.select_action(env._state)
                reward = env.step(action)
            rewards.append(reward)
        avg_rewards.append(((j+1) * rollouts, np.mean(rewards)))
    return avg_rewards


def main():
<<<<<<< HEAD
    scores = {}
    value_weight = 0.05
    while value_weight <= 1.0:
        print(value_weight)
        score = eval_tic_tac_toe(value_weight)
        scores[value_weight] = score
        with open('tictactoe_value_search_lambda1.json', 'w') as fout:
            fout.write(json.dumps(scores))
        value_weight += 0.05
=======
    value_weight = 0.45
    score = eval_tic_tac_toe(value_weight)
    with open('tictactoe_converge_lambda0.json', 'w') as fout:
        fout.write(json.dumps(score))
>>>>>>> 50af8f54



if __name__ == "__main__":
    main()<|MERGE_RESOLUTION|>--- conflicted
+++ resolved
@@ -175,22 +175,10 @@
 
 
 def main():
-<<<<<<< HEAD
-    scores = {}
-    value_weight = 0.05
-    while value_weight <= 1.0:
-        print(value_weight)
-        score = eval_tic_tac_toe(value_weight)
-        scores[value_weight] = score
-        with open('tictactoe_value_search_lambda1.json', 'w') as fout:
-            fout.write(json.dumps(scores))
-        value_weight += 0.05
-=======
-    value_weight = 0.45
+    value_weight = 0.70
     score = eval_tic_tac_toe(value_weight)
-    with open('tictactoe_converge_lambda0.json', 'w') as fout:
+    with open('tictactoe_converge_lambda1.json', 'w') as fout:
         fout.write(json.dumps(score))
->>>>>>> 50af8f54
 
 
 

--- conflicted
+++ resolved
@@ -24,10 +24,6 @@
 conda install -y -c conda-forge keras=1.2.2
 conda install -y -c conda-forge protobuf=3.1.0
 conda install -y -c anaconda networkx=1.11
-<<<<<<< HEAD
 conda install -c bioconda xgboost=0.6a2
-yes | pip install $tensorflow==0.12.1
-=======
 yes | pip install $tensorflow==1.0.1
->>>>>>> 9eef9e66
 yes | pip install nose